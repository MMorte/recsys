--- conflicted
+++ resolved
@@ -173,11 +173,7 @@
             n_batches = dim // self.batch_size + dim % self.batch_size
             self.current_loss = epoch_loss / n_batches
             if verbose:
-<<<<<<< HEAD
-                if epoch % 1 == 0:
-=======
                 if epoch % 5 == 0:
->>>>>>> ec7b60cc
                     print(f"Epoch {epoch}: loss {self.current_loss}")
 
     def evaluate(self, data: Dataset):
